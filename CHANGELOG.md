--- conflicted
+++ resolved
@@ -1,4 +1,3 @@
-<<<<<<< HEAD
 #v4.8.0
 
 * Refactoring of `websocketlib.py`:
@@ -14,9 +13,6 @@
 * Allow `-` or `_` as build number separator on test tags, i.e. `t4.8.0_0` and `t4.8.0-0` are handled
   identical now.
 
-
-=======
->>>>>>> bc1af422
 # v4.7.5
 
 * [budgfix] Handle `self.submitStore` and `self.resultStore` properly on shutdown in AbstractActionWebSocketHandler.
